--- conflicted
+++ resolved
@@ -170,17 +170,13 @@
         if self.model_type == "xgboost":
             if not str(type(X)).endswith("xgboost.core.DMatrix'>"):
                 X = xgboost.DMatrix(X)
-<<<<<<< HEAD
-            phi = self.trees.predict(X, pred_interactions=True)
+            if tree_limit==-1:
+                tree_limit=0
+            phi = self.trees.predict(X, ntree_limit=tree_limit, pred_interactions=True)
             if len(phi.shape) == 4:
                 return [phi[:, i, :, :] for i in range(phi.shape[1])]
             else:
                 return phi
-=======
-            if tree_limit==-1:
-                tree_limit=0
-            return self.trees.predict(X, ntree_limit=tree_limit, pred_interactions=True)
->>>>>>> eb38149a
         else:
             if str(type(X)).endswith("pandas.core.series.Series'>"):
                 X = X.values
